//===-- llvm-bolt.cpp - Feedback-directed layout optimizer ----------------===//
//
//                     The LLVM Compiler Infrastructure
//
// This file is distributed under the University of Illinois Open Source
// License. See LICENSE.TXT for details.
//
//===----------------------------------------------------------------------===//
//
// This is a binary optimizer that will take 'perf' output and change
// basic block layout for better performance (a.k.a. branch straightening),
// plus some other optimizations that are better performed on a binary.
//
//===----------------------------------------------------------------------===//

#include "DataAggregator.h"
#include "MachORewriteInstance.h"
#include "RewriteInstance.h"
#include "llvm/Object/Binary.h"
#include "llvm/Support/CommandLine.h"
#include "llvm/Support/Error.h"
#include "llvm/Support/ManagedStatic.h"
#include "llvm/Support/Path.h"
#include "llvm/Support/PrettyStackTrace.h"
#include "llvm/Support/Signals.h"
#include "llvm/Support/TargetSelect.h"
#include "llvm/Support/TargetRegistry.h"
#include "llvm/Support/ThreadPool.h"

#undef  DEBUG_TYPE
#define DEBUG_TYPE "bolt"

using namespace llvm;
using namespace object;
using namespace bolt;

namespace opts {

bool HeatmapMode = false;
bool LinuxKernelMode = false;

cl::OptionCategory BoltCategory("BOLT generic options");
cl::OptionCategory BoltDiffCategory("BOLTDIFF generic options");
cl::OptionCategory BoltOptCategory("BOLT optimization options");
cl::OptionCategory BoltRelocCategory("BOLT options in relocation mode");
cl::OptionCategory BoltOutputCategory("Output options");
cl::OptionCategory AggregatorCategory("Data aggregation options");
<<<<<<< HEAD
cl::OptionCategory InferenceCategory("BOLT static infered profile options");
=======
cl::OptionCategory BoltInstrCategory("BOLT instrumentation options");
>>>>>>> e0478373

static cl::OptionCategory *BoltCategories[] = {&BoltCategory,
                                               &BoltOptCategory,
                                               &BoltRelocCategory,
<<<<<<< HEAD
                                               &BoltOutputCategory,
                                               &InferenceCategory};
=======
                                               &BoltInstrCategory,
                                               &BoltOutputCategory};
>>>>>>> e0478373

static cl::OptionCategory *BoltDiffCategories[] = {&BoltDiffCategory};

static cl::OptionCategory *Perf2BoltCategories[] = {&AggregatorCategory,
                                                    &BoltOutputCategory};

cl::SubCommand HeatmapCommand("heatmap", "generate heatmap");

extern cl::opt<std::string> OutputFilename;
extern cl::opt<bool> AggregateOnly;
extern cl::opt<bool> DiffOnly;
extern cl::opt<bool> GenFeatures;

static cl::opt<std::string>
InputDataFilename("data",
  cl::desc("<data file>"),
  cl::Optional,
  cl::cat(BoltCategory));

static cl::alias
BoltProfile("b",
  cl::desc("alias for -data"),
  cl::aliasopt(InputDataFilename),
  cl::cat(BoltCategory));

static cl::opt<std::string>
InputDataFilename2("data2",
  cl::desc("<data file>"),
  cl::Optional,
  cl::cat(BoltCategory));

static cl::opt<std::string>
InputFilename(
  cl::Positional,
  cl::desc("<executable>"),
  cl::Required,
  cl::cat(BoltCategory),
  cl::sub(*cl::AllSubCommands));

static cl::opt<std::string>
InputFilename2(
  cl::Positional,
  cl::desc("<executable>"),
  cl::Optional,
  cl::cat(BoltDiffCategory));

static cl::opt<std::string>
PerfData("perfdata",
  cl::desc("<data file>"),
  cl::Optional,
  cl::cat(AggregatorCategory),
  cl::sub(*cl::AllSubCommands));

static cl::alias
PerfDataA("p",
  cl::desc("alias for -perfdata"),
  cl::aliasopt(PerfData),
  cl::cat(AggregatorCategory));

cl::opt<bool>
  PrintSections("print-sections",
  cl::desc("print all registered sections"),
  cl::ZeroOrMore,
  cl::Hidden,
  cl::cat(BoltCategory));

} // namespace opts

static StringRef ToolName;

static void report_error(StringRef Message, std::error_code EC) {
  assert(EC);
  errs() << ToolName << ": '" << Message << "': " << EC.message() << ".\n";
  exit(1);
}

static void report_error(StringRef Message, Error E) {
  assert(E);
  errs() << ToolName << ": '" << Message << "': " << toString(std::move(E))
         << ".\n";
  exit(1);
}

namespace llvm {
namespace bolt {
const char *BoltRevision =
#include "BoltRevision.inc"
;
}
}

static void printBoltRevision(llvm::raw_ostream &OS) {
  OS << "BOLT revision " << BoltRevision << "\n";
}

void perf2boltMode(int argc, char **argv) {
  cl::HideUnrelatedOptions(makeArrayRef(opts::Perf2BoltCategories));
  cl::ParseCommandLineOptions(
      argc, argv,
      "perf2bolt - BOLT data aggregator\n"
      "\nEXAMPLE: perf2bolt -p=perf.data executable -o data.fdata\n");
  if (opts::PerfData.empty()) {
    errs() << ToolName << ": expected -perfdata=<filename> option.\n";
    exit(1);
  }
  if (!opts::InputDataFilename.empty()) {
    errs() << ToolName << ": unknown -data option.\n";
    exit(1);
  }
  if (!sys::fs::exists(opts::PerfData))
    report_error(opts::PerfData, errc::no_such_file_or_directory);
  if (!DataAggregator::checkPerfDataMagic(opts::PerfData)) {
    errs() << ToolName << ": '" << opts::PerfData
           << "': expected valid perf.data file.\n";
    exit(1);
  }
  if (opts::OutputFilename.empty()) {
    errs() << ToolName << ": expected -o=<output file> option.\n";
    exit(1);
  }
  opts::AggregateOnly = true;
}

void heatmapMode(int argc, char **argv) {
  // Insert a fake subcommand if invoked via a command alias.
  std::unique_ptr<char *[]> FakeArgv;
  if (argc == 1 || strcmp(argv[1], "heatmap")) {
    ++argc;
    FakeArgv.reset(new char *[argc+1]);
    FakeArgv[0] = argv[0];
    FakeArgv[1] = const_cast<char *>("heatmap");
    for (int I = 2; I < argc; ++I)
      FakeArgv[I] = argv[I - 1];
    FakeArgv[argc] = nullptr;
    argv = FakeArgv.get();
  }

  cl::ParseCommandLineOptions(argc, argv, "");

  if (!sys::fs::exists(opts::InputFilename))
    report_error(opts::InputFilename, errc::no_such_file_or_directory);

  if (opts::PerfData.empty()) {
    errs() << ToolName << ": expected -perfdata=<filename> option.\n";
    exit(1);
  }

  opts::HeatmapMode = true;
  opts::AggregateOnly = true;
}

void boltDiffMode(int argc, char **argv) {
  cl::HideUnrelatedOptions(makeArrayRef(opts::BoltDiffCategories));
  cl::ParseCommandLineOptions(
      argc, argv,
      "llvm-boltdiff - BOLT binary diff tool\n"
      "\nEXAMPLE: llvm-boltdiff -data=a.fdata -data2=b.fdata exec1 exec2\n");
  if (opts::InputDataFilename2.empty()) {
    errs() << ToolName << ": expected -data2=<filename> option.\n";
    exit(1);
  }
  if (opts::InputDataFilename.empty()) {
    errs() << ToolName << ": expected -data=<filename> option.\n";
    exit(1);
  }
  if (opts::InputFilename2.empty()) {
    errs() << ToolName << ": expected second binary name.\n";
    exit(1);
  }
  if (opts::InputFilename.empty()) {
    errs() << ToolName << ": expected binary.\n";
    exit(1);
  }
  opts::DiffOnly = true;
}

void boltMode(int argc, char **argv) {
  cl::HideUnrelatedOptions(makeArrayRef(opts::BoltCategories));
  // Register the target printer for --version.
  cl::AddExtraVersionPrinter(printBoltRevision);
  cl::AddExtraVersionPrinter(TargetRegistry::printRegisteredTargetsForVersion);

  cl::ParseCommandLineOptions(argc, argv,
                              "BOLT - Binary Optimization and Layout Tool\n");

  if (!opts::GenFeatures && opts::OutputFilename.empty()) {
    errs() << ToolName << ": expected -o=<output file> option.\n";
    exit(1);
  }
}

std::string GetExecutablePath(const char *Argv0) {
  SmallString<128> ExecutablePath(Argv0);
  // Do a PATH lookup if Argv0 isn't a valid path.
  if (!llvm::sys::fs::exists(ExecutablePath))
    if (llvm::ErrorOr<std::string> P =
            llvm::sys::findProgramByName(ExecutablePath))
      ExecutablePath = *P;
  return ExecutablePath.str();
}

int main(int argc, char **argv) {
  // Print a stack trace if we signal out.
  sys::PrintStackTraceOnErrorSignal(argv[0]);
  PrettyStackTraceProgram X(argc, argv);

  llvm_shutdown_obj Y;  // Call llvm_shutdown() on exit.

  std::string ToolPath = GetExecutablePath(argv[0]);

  // Initialize targets and assembly printers/parsers.
  llvm::InitializeAllTargetInfos();
  llvm::InitializeAllTargetMCs();
  llvm::InitializeAllAsmParsers();
  llvm::InitializeAllDisassemblers();

  llvm::InitializeAllTargets();
  llvm::InitializeAllAsmPrinters();

  ToolName = argv[0];

  // Pre-process subcommands.
  if (argc > 1 && *argv[1] != '-') {
    if (!strcmp(argv[1], "heatmap"))
      opts::HeatmapMode = true;
  }

  if (llvm::sys::path::filename(ToolName) == "perf2bolt")
    perf2boltMode(argc, argv);
  else if (llvm::sys::path::filename(ToolName) == "llvm-boltdiff")
    boltDiffMode(argc, argv);
  else if (llvm::sys::path::filename(ToolName) == "llvm-bolt-heatmap" ||
           opts::HeatmapMode)
    heatmapMode(argc, argv);
  else
    boltMode(argc, argv);


  if (!sys::fs::exists(opts::InputFilename))
    report_error(opts::InputFilename, errc::no_such_file_or_directory);

  // Attempt to open the binary.
  if (!opts::DiffOnly) {
    Expected<OwningBinary<Binary>> BinaryOrErr =
        createBinary(opts::InputFilename);
    if (auto E = BinaryOrErr.takeError())
      report_error(opts::InputFilename, std::move(E));
    Binary &Binary = *BinaryOrErr.get().getBinary();

    if (auto *e = dyn_cast<ELFObjectFileBase>(&Binary)) {
      RewriteInstance RI(e, argc, argv, ToolPath);
      if (!opts::PerfData.empty()) {
        if (!opts::AggregateOnly) {
          errs() << ToolName
            << ": WARNING: reading perf data directly is unsupported, please use "
            "-aggregate-only or perf2bolt.\n!!! Proceed on your own risk. !!!\n";
        }
        if (auto E = RI.setProfile(opts::PerfData))
          report_error(opts::PerfData, std::move(E));
      }
      if (!opts::InputDataFilename.empty()) {
        if (auto E = RI.setProfile(opts::InputDataFilename))
          report_error(opts::InputDataFilename, std::move(E));
      }
      if (opts::AggregateOnly && opts::PerfData.empty()) {
        errs() << ToolName << ": missing required -perfdata option.\n";
        exit(1);
      }

      RI.run();
    } else if (auto *O = dyn_cast<MachOObjectFile>(&Binary)) {
      MachORewriteInstance MachORI(O, ToolPath);

      if (!opts::InputDataFilename.empty())
        if (auto E = MachORI.setProfile(opts::InputDataFilename))
          report_error(opts::InputDataFilename, std::move(E));

      MachORI.run();
    } else {
      report_error(opts::InputFilename, object_error::invalid_file_type);
    }

    return EXIT_SUCCESS;
  }

  // Bolt-diff
  Expected<OwningBinary<Binary>> BinaryOrErr1 =
      createBinary(opts::InputFilename);
  Expected<OwningBinary<Binary>> BinaryOrErr2 =
      createBinary(opts::InputFilename2);
  if (auto E = BinaryOrErr1.takeError())
    report_error(opts::InputFilename, std::move(E));
  if (auto E = BinaryOrErr2.takeError())
    report_error(opts::InputFilename2, std::move(E));
  Binary &Binary1 = *BinaryOrErr1.get().getBinary();
  Binary &Binary2 = *BinaryOrErr2.get().getBinary();
  if (auto *ELFObj1 = dyn_cast<ELFObjectFileBase>(&Binary1)) {
    if (auto *ELFObj2 = dyn_cast<ELFObjectFileBase>(&Binary2)) {
      RewriteInstance RI1(ELFObj1, argc, argv, ToolPath);
      if (auto E = RI1.setProfile(opts::InputDataFilename))
        report_error(opts::InputDataFilename, std::move(E));
      RewriteInstance RI2(ELFObj2, argc, argv, ToolPath);
      if (auto E = RI2.setProfile(opts::InputDataFilename2))
        report_error(opts::InputDataFilename2, std::move(E));
      outs() << "BOLT-DIFF: *** Analyzing binary 1: " << opts::InputFilename
             << "\n";
      outs() << "BOLT-DIFF: *** Binary 1 fdata:     " << opts::InputDataFilename
             << "\n";
      RI1.run();
      outs() << "BOLT-DIFF: *** Analyzing binary 2: " << opts::InputFilename2
             << "\n";
      outs() << "BOLT-DIFF: *** Binary 2 fdata:     "
             << opts::InputDataFilename2 << "\n";
      RI2.run();
      RI1.compare(RI2);
    } else {
      report_error(opts::InputFilename2, object_error::invalid_file_type);
    }
  } else {
    report_error(opts::InputFilename, object_error::invalid_file_type);
  }

  return EXIT_SUCCESS;
}<|MERGE_RESOLUTION|>--- conflicted
+++ resolved
@@ -45,22 +45,15 @@
 cl::OptionCategory BoltRelocCategory("BOLT options in relocation mode");
 cl::OptionCategory BoltOutputCategory("Output options");
 cl::OptionCategory AggregatorCategory("Data aggregation options");
-<<<<<<< HEAD
 cl::OptionCategory InferenceCategory("BOLT static infered profile options");
-=======
 cl::OptionCategory BoltInstrCategory("BOLT instrumentation options");
->>>>>>> e0478373
 
 static cl::OptionCategory *BoltCategories[] = {&BoltCategory,
                                                &BoltOptCategory,
                                                &BoltRelocCategory,
-<<<<<<< HEAD
+                                               &BoltInstrCategory,
                                                &BoltOutputCategory,
                                                &InferenceCategory};
-=======
-                                               &BoltInstrCategory,
-                                               &BoltOutputCategory};
->>>>>>> e0478373
 
 static cl::OptionCategory *BoltDiffCategories[] = {&BoltDiffCategory};
 
